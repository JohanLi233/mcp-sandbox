--- conflicted
+++ resolved
@@ -11,13 +11,8 @@
   },
   "dependencies": {
     "@tailwindcss/vite": "^4.1.4",
-<<<<<<< HEAD
     "axios": "^1.9.0",
-    "framer-motion": "^12.8.0",
-=======
-    "axios": "^1.8.4",
     "framer-motion": "^12.9.1",
->>>>>>> e3b5291f
     "lucide-react": "^0.503.0",
     "react": "^19.0.0",
     "react-dom": "^19.0.0",
